--- conflicted
+++ resolved
@@ -87,11 +87,7 @@
 
         private fun getUrlSubstitutionPolicy(context: Context): SubstitutionPolicy = stringSetting(context, "www_substitution", null)
             ?.let { UrlSubstitutionPolicies.valueOf(it) }
-<<<<<<< HEAD
-            ?: UrlSubstitutionPolicies.Nochange
-=======
             ?: UrlSubstitutionPolicies.RemoveWww
->>>>>>> 6c64487b
         private fun getPackageSubstitutionPolicy(context: Context): SubstitutionPolicy =
             PkgSubstitutionPolicies(
                 booleanSetting(context, "pkg_substitution_reverse", false),
