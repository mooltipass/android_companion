--- conflicted
+++ resolved
@@ -40,19 +40,11 @@
     </PreferenceCategory>
 
     <PreferenceCategory
-<<<<<<< HEAD
-            app:title="Service Mapping (app names)">
-        <SeekBarPreference
-            app:key="pkg_substitution_max_components"
-            app:title="Max. package name component count"
-            app:summary="Cut-off package name after specified amount of components"
-=======
             app:title="Service Mapping (apps)">
         <SeekBarPreference
             app:key="pkg_substitution_max_components"
             app:title="Max. app id component count"
             app:summary="Cut-off app ids after specified amount of components"
->>>>>>> 6c64487b
             app:defaultValue="15"
             app:showSeekBarValue="true"
             app:seekBarIncrement="1"
@@ -60,11 +52,7 @@
             android:max="15" />
         <SwitchPreference
             app:key="pkg_substitution_reverse"
-<<<<<<< HEAD
-            app:title="Reverse package name components of apps"
-=======
             app:title="Revert components of app ids"
->>>>>>> 6c64487b
             app:defaultValue="false" />
     </PreferenceCategory>
 
